cmake_minimum_required(VERSION 2.8.3)
project(voxel_grid)

find_package(catkin REQUIRED
        COMPONENTS
            roslib
            roscpp
        )

catkin_package(
    INCLUDE_DIRS
        include
    LIBRARIES
<<<<<<< HEAD
        voxel_grid
=======
        lib${PROJECT_NAME}
>>>>>>> 1b382679
    CATKIN_DEPENDS
        roslib
        roscpp
)

<<<<<<< HEAD
include_directories(include)

add_library(voxel_grid src/voxel_grid.cpp)

add_executable(voxel_grid_sample src/voxel_grid_main.cpp)
target_link_libraries(voxel_grid_sample
    voxel_grid
    ${catkin_LIBRARIES}
    )

install(TARGETS voxel_grid
=======
include_directories( include )

add_library(libvoxel_grid src/voxel_grid.cpp)
set_target_properties(libvoxel_grid PROPERTIES OUTPUT_NAME voxel_grid)

add_executable(voxel_grid src/voxel_grid_main.cpp)
target_link_libraries(voxel_grid
    libvoxel_grid
    ${catkin_LIBRARIES}
    )

install(TARGETS libvoxel_grid
>>>>>>> 1b382679
       LIBRARY DESTINATION ${CATKIN_PACKAGE_LIB_DESTINATION}
       )


install(
    TARGETS
        voxel_grid
    DESTINATION ${CATKIN_PACKAGE_BIN_DESTINATION}
)

catkin_add_gtest(voxel_grid_tests test/voxel_grid_tests.cpp)
target_link_libraries(voxel_grid_tests
    libvoxel_grid
    ${catkin_LIBRARIES}
    )<|MERGE_RESOLUTION|>--- conflicted
+++ resolved
@@ -11,17 +11,12 @@
     INCLUDE_DIRS
         include
     LIBRARIES
-<<<<<<< HEAD
         voxel_grid
-=======
-        lib${PROJECT_NAME}
->>>>>>> 1b382679
     CATKIN_DEPENDS
         roslib
         roscpp
 )
 
-<<<<<<< HEAD
 include_directories(include)
 
 add_library(voxel_grid src/voxel_grid.cpp)
@@ -33,29 +28,8 @@
     )
 
 install(TARGETS voxel_grid
-=======
-include_directories( include )
-
-add_library(libvoxel_grid src/voxel_grid.cpp)
-set_target_properties(libvoxel_grid PROPERTIES OUTPUT_NAME voxel_grid)
-
-add_executable(voxel_grid src/voxel_grid_main.cpp)
-target_link_libraries(voxel_grid
-    libvoxel_grid
-    ${catkin_LIBRARIES}
-    )
-
-install(TARGETS libvoxel_grid
->>>>>>> 1b382679
        LIBRARY DESTINATION ${CATKIN_PACKAGE_LIB_DESTINATION}
        )
-
-
-install(
-    TARGETS
-        voxel_grid
-    DESTINATION ${CATKIN_PACKAGE_BIN_DESTINATION}
-)
 
 catkin_add_gtest(voxel_grid_tests test/voxel_grid_tests.cpp)
 target_link_libraries(voxel_grid_tests
