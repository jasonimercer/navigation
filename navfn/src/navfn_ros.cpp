--- conflicted
+++ resolved
@@ -206,22 +206,6 @@
     //clear the plan, just in case
     plan.clear();
 
-<<<<<<< HEAD
-=======
-    //make sure that we have the latest copy of the costmap and that we clear the footprint of obstacles
-    getCostmap(costmap_);
-
-// Enable to debug costmap inflation.
-#if 0
-    {
-      static int n = 0;
-      static char filename[1000];
-      snprintf( filename, 1000, "navfnros-makeplan-costmapA-%04d.pgm", n++ );
-      costmap_.saveRawMap( std::string( filename ));
-    }
-#endif
-
->>>>>>> c7db637a
     ros::NodeHandle n;
     costmap_2d::Costmap2D* costmap = costmap_ros_->getCostmap();
     std::string global_frame = costmap->getGlobalFrameID();
@@ -258,7 +242,7 @@
       static int n = 0;
       static char filename[1000];
       snprintf( filename, 1000, "navfnros-makeplan-costmapB-%04d.pgm", n++ );
-      costmap_.saveRawMap( std::string( filename ));
+      costmap->saveRawMap( std::string( filename ));
     }
 #endif
 
