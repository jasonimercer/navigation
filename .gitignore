.cproject
.project
amcl/cfg/cpp/
amcl/src/amcl/
base_local_planner/cfg/cpp/
base_local_planner/src/base_local_planner/
costmap_2d/cfg/cpp/
costmap_2d/src/costmap_2d/
costmap_2d/test/costmap_tester
dwa_local_planner/cfg/cpp/
dwa_local_planner/src/dwa_local_planner/
fake_localization/fake_localization
global_planner/cfg/cpp
global_planner/src/global_planner
move_base/cfg/cpp/
move_base/src/move_base/
move_base_msgs/msg/
move_base_msgs/src/
navfn/navtest
navfn/src/navfn/
robot_pose_ekf/src/robot_pose_ekf/
test/line_iterator
test/utest
navfn/test/CMakeFiles
navfn/test/Makefile

*~
<<<<<<< HEAD
=======
*.sw?
=======
>>>>>>> 1b382679
*.cfgc
msg_gen
srv_gen
test/line_iterator
test/utest

amcl/cfg/cpp/
amcl/docs/
amcl/src/amcl/
base_local_planner/cfg/cpp/
base_local_planner/docs/
base_local_planner/point_grid
base_local_planner/src/base_local_planner/
costmap_2d/cfg/cpp/
costmap_2d/docs/
costmap_2d/src/costmap_2d/
costmap_2d/test/costmap_tester
dwa_local_planner/cfg/cpp/
dwa_local_planner/docs/
dwa_local_planner/src/dwa_local_planner/
fake_localization/fake_localization
move_base/cfg/cpp/
move_base/docs/
move_base/src/move_base/
move_base_msgs/msg/
move_base_msgs/src/
navfn/navtest
navfn/src/navfn/
robot_pose_ekf/src/robot_pose_ekf/

#github standard C 
# Object files
*.o

# Libraries
*.lib
*.a

# Shared objects (inc. Windows DLLs)
*.dll
*.so
*.so.*
*.dylib

# Executables
*.exe
*.out
*.app

#github standard C++ .gitignore
# Compiled Object files
*.slo
*.lo
*.o

# Compiled Dynamic libraries
*.so
*.dylib

# Compiled Static libraries
*.lai
*.la
*.a

#github standard Python .gitignore
*.py[cod]

# C extensions
*.so

# Packages
*.egg
*.egg-info
dist
build
eggs
parts
bin
var
sdist
develop-eggs
.installed.cfg
lib
lib64
__pycache__

# Installer logs
pip-log.txt

# Unit test / coverage reports
.coverage
.tox
nosetests.xml

# Translations
*.mo

# Mr Developer
.mr.developer.cfg
.project
.pydevproject
<<<<<<< HEAD
*.sw?
=======
>>>>>>> 1b382679
<|MERGE_RESOLUTION|>--- conflicted
+++ resolved
@@ -25,11 +25,7 @@
 navfn/test/Makefile
 
 *~
-<<<<<<< HEAD
-=======
 *.sw?
-=======
->>>>>>> 1b382679
 *.cfgc
 msg_gen
 srv_gen
@@ -131,7 +127,3 @@
 .mr.developer.cfg
 .project
 .pydevproject
-<<<<<<< HEAD
-*.sw?
-=======
->>>>>>> 1b382679
